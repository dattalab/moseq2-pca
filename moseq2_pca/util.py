--- conflicted
+++ resolved
@@ -292,13 +292,8 @@
             print('Web UI served at {}:{} (if port forwarding use internal IP not localhost)'
                   .format(ip, port))
             print('Tunnel command:\n ssh -NL {}:{}:{} {}'.format(port, ip, port, hostname))
-<<<<<<< HEAD
             print('Tunnel command (gcloud):\n gcloud compute ssh {} -- {}:{}:{}'.format(hostname, port, ip, port))
-    if workers is not None:
-=======
-
     if cluster_type == 'slurm':
->>>>>>> ecab90c0
 
         active_workers = len(client.scheduler_info()['workers'])
         start_time = time.time()
