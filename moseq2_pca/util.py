import os
import cv2
import h5py
import dask
import time
import dask
import click
import psutil
import pathlib
import warnings
import platform
import numpy as np
import scipy.signal
from chest import Chest
from tornado import gen
from copy import deepcopy
import ruamel.yaml as yaml
from tqdm.auto import tqdm
from dask_jobqueue import SLURMCluster
from tqdm import TqdmSynchronisationWarning
from dask.distributed import Client, LocalCluster


# from https://stackoverflow.com/questions/46358797/
# python-click-supply-arguments-and-options-from-a-configuration-file
def command_with_config(config_file_param_name):
    class custom_command_class(click.Command):

        def invoke(self, ctx):
            config_file = ctx.params[config_file_param_name]
            param_defaults = {}
            for param in self.params:
                if type(param) is click.core.Option:
                    param_defaults[param.human_readable_name] = param.default

            if config_file is not None:
                config_data = read_yaml(config_file)
                for param, value in ctx.params.items():
                    if param in config_data:
                        if type(value) is tuple and type(config_data[param]) is int:
                            ctx.params[param] = tuple([config_data[param]])
                        elif type(value) is tuple:
                            ctx.params[param] = tuple(config_data[param])
                        else:
                            ctx.params[param] = config_data[param]

                        if param_defaults[param] != value:
                            ctx.params[param] = value

            return super(custom_command_class, self).invoke(ctx)

    return custom_command_class


def recursive_find_h5s(root_dir=os.getcwd(),
                       ext='.h5',
                       yaml_string='{}.yaml'):
    '''
    Recursively find h5 files, along with yaml files with the same basename

    Parameters
    ----------
    root_dir (str or os.Pathlike): path to directory to start recursive search
    ext (str): extension to search for, e.g. .h5
    yaml_string (str): a format to use to name yaml files

    Returns
    -------
    h5s (list): list of h5 file paths
    dicts (list): list of dicts containing metadata file contents
    yamls (list): list of yaml file paths
    '''

    dicts = []
    h5s = []
    yamls = []
    uuids = []
    for root, dirs, files in os.walk(root_dir):
        for file in files:
            yaml_file = yaml_string.format(os.path.splitext(file)[0])
            try:
                if file.endswith(ext):
                    with h5py.File(os.path.join(root, file), 'r') as f:
                        if 'frames' not in f.keys():
                            continue
                    dct = read_yaml(os.path.join(root, yaml_file))
                    if 'uuid' in dct.keys() and dct['uuid'] not in uuids:
                        h5s.append(os.path.join(root, file))
                        yamls.append(os.path.join(root, yaml_file))
                        dicts.append(dct)
                        uuids.append(dct['uuid'])
                    elif 'uuid' not in dct.keys():
                        warnings.warn('No uuid for file {}, skipping...'.format(os.path.join(root, file)))
                    else:
                        warnings.warn('Already found uuid {}, file {} is likely a dupe, skipping...'.format(dct['uuid'], os.path.join(root, file)))
            except OSError:
                print('Error loading {}'.format(os.path.join(root, file)))

    return h5s, dicts, yamls


def gauss_smooth(signal, win_length=None, sig=1.5, kernel=None):
    '''
    Perform Gaussian Smoothing on a 1D signal.

    Parameters
    ----------
    signal (1d numpy array): signal to perform smoothing
    win_length (int): window_size for gaussian kernel filter
    sig (float): variance of 1d gaussian kernel.
    kernel (tuple): kernel size to use for smoothing

    Returns
    -------
    result (1d numpy array): smoothed signal
    '''
    if kernel is None:
        kernel = gaussian_kernel1d(n=win_length, sig=sig)

    result = scipy.signal.convolve(signal, kernel, mode='same', method='direct')

    return result


def gaussian_kernel1d(n=None, sig=3):
    '''
    Get 1D gaussian kernel.

    Parameters
    ----------
    n (int): number of points to use.
    sig (int): variance of kernel to use.

    Returns
    -------
    kernel (1d array): 1D numpy kernel.
    '''

    if n is None:
        n = np.ceil(sig * 4)

    points = np.arange(-n, n)

    kernel = np.exp(-(points**2.0) / (2.0 * sig**2.0))
    kernel /= np.sum(kernel)

    return kernel


def clean_frames(frames, medfilter_space=None, gaussfilter_space=None,
                 medfilter_time=None, gaussfilter_time=None, detrend_time=None,
                 tailfilter=None, tail_threshold=5):
    '''
    Filters spatial/temporal noise from frames using Median and Gaussian filters,
    given kernel sizes for each respective requested filter.

    Parameters
    ----------
    frames (3D numpy array): frames to filter.
    medfilter_space (list): median spatial filter kernel.
    gaussfilter_space (list): gaussian spatial filter kernel.
    medfilter_time (list): median temporal filter.
    gaussfilter_time (list): gaussian temporal filter.
    detrend_time (int): number of frames to lag for.
    tailfilter (int): size of tail-filter kernel.
    tail_threshold (int): threshold value to use for tail filtering

    Returns
    -------
    out (3D numpy array): filtered frames.
    '''

    out = np.copy(frames)

    if tailfilter is not None:
        for i in range(frames.shape[0]):
            mask = cv2.morphologyEx(out[i], cv2.MORPH_OPEN, tailfilter) > tail_threshold
            out[i] = out[i] * mask.astype(frames.dtype)

    if medfilter_space is not None and np.all(np.array(medfilter_space) > 0):
        for i in range(frames.shape[0]):
            for medfilt in medfilter_space:
                out[i] = cv2.medianBlur(out[i], medfilt)

    if gaussfilter_space is not None and np.all(np.array(gaussfilter_space) > 0):
        for i in range(frames.shape[0]):
            out[i] = cv2.GaussianBlur(out[i], (21, 21),
                                      gaussfilter_space[0], gaussfilter_space[1])

    if medfilter_time is not None and np.all(np.array(medfilter_time) > 0):
        for idx, i in np.ndenumerate(frames[0]):
            for medfilt in medfilter_time:
                out[:, idx[0], idx[1]] = \
                    scipy.signal.medfilt(out[:, idx[0], idx[1]], medfilt)

    if gaussfilter_time is not None and gaussfilter_time > 0:
        kernel = gaussian_kernel1d(sig=gaussfilter_time)
        for idx, i in np.ndenumerate(frames[0]):
            out[:, idx[0], idx[1]] = \
                np.convolve(out[:, idx[0], idx[1]], kernel, mode='same')

    if detrend_time is not None and detrend_time > 0:
        kernel = gaussian_kernel1d(sig=detrend_time)
        for idx, i in np.ndenumerate(frames[0]):
            out[:, idx[0], idx[1]] = \
                out[:, idx[0], idx[1]] - gauss_smooth(out[:, idx[0], idx[1]], kernel=kernel)

    return out


def select_strel(string='e', size=(10, 10)):
    '''
    Selects Structuring Element Shape

    Parameters
    ----------
    string (str): e for Ellipse, r for Rectangle
    size (tuple): size of StructuringElement

    Returns
    -------
    strel (cv2.StructuringElement): returned StructuringElement with specified size.
    '''

    if string is None or 'none' in string or np.all(np.array(size) == 0) or len(string) == 0:
        strel = None
    elif string[0].lower() == 'e':
        strel = cv2.getStructuringElement(cv2.MORPH_ELLIPSE, size)
    elif string[0].lower() == 'r':
        strel = cv2.getStructuringElement(cv2.MORPH_RECT, size)
    else:
        strel = cv2.getStructuringElement(cv2.MORPH_ELLIPSE, size)
    return strel


def insert_nans(timestamps, data, fps=30):
    '''
    Fills NaN values with 0 in timestamps.

    Parameters
    ----------
    timestamps (1D array): timestamp time-strs
    data (1D array): timestamp values
    fps (int): frames per second

    Returns
    -------
    filled_data (1D array): filled missing timestamp values.
    data_idx (1D array): indices of inserted 0s
    filled_timestamps (1D array): filled timestamp-strs
    '''

    df_timestamps = np.diff(
        np.insert(timestamps, 0, timestamps[0] - 1.0 / fps))
    missing_frames = np.floor(df_timestamps / (1.0 / fps))

    fill_idx = np.where(missing_frames > 1)[0]
    data_idx = np.arange(len(timestamps)).astype('float64')

    filled_data = deepcopy(data)
    filled_timestamps = deepcopy(timestamps)

    if filled_data.ndim == 1:
        isvec = True
        filled_data = filled_data[:, None]
    else:
        isvec = False

    nframes, nfeatures = filled_data.shape

    for idx in fill_idx[::-1]:
        if idx < len(missing_frames): # ensures ninserts value remains an int
            ninserts = int(missing_frames[idx] - 1)
            data_idx = np.insert(data_idx, idx, [np.nan] * ninserts)
            insert_timestamps = timestamps[idx - 1] + \
                np.cumsum(np.ones(ninserts,) * 1.0 / fps)
            filled_data = np.insert(filled_data, idx,
                                    np.ones((ninserts, nfeatures)) * np.nan, axis=0)
            filled_timestamps = np.insert(
                filled_timestamps, idx, insert_timestamps)

    if isvec:
        filled_data = np.squeeze(filled_data)

    return filled_data, data_idx, filled_timestamps


def read_yaml(yaml_file):
    '''
    Reads yaml file and returns dictionary representation of file contents.

    Parameters
    ----------
    yaml_file (str): path to yaml file

    Returns
    -------
    return_dict (dict): dict of yaml file contents
    '''

    try:
        with open(yaml_file, 'r') as f:
            dat = f.read()
            try:
                return_dict = yaml.safe_load(dat)
            except yaml.constructor.ConstructorError:
                return_dict = yaml.safe_load(dat)
    except IOError:
        return_dict = {}

    return return_dict


def get_timestamp_path(h5file):
    '''
    Return path within h5 file that contains the kinect timestamps

    Parameters
    ----------
    h5file (str): path to h5 file.

    Returns
    -------
    (str): path to metadata timestamps within h5 file
    '''

    with h5py.File(h5file, 'r') as f:
        if '/timestamps' in f:
            return '/timestamps'
        elif '/metadata/timestamps' in f:
            return '/metadata/timestamps'
        else:
            #raise KeyError('timestamp key not found')
            print('timestamp key not found!')


def get_metadata_path(h5file):
    '''
    Return path within h5 file that contains the kinect extraction metadata.

    Parameters
    ----------
    h5file (str): path to h5 file.

    Returns
    -------
    (str): path to acquistion metadata within h5 file.
    '''

    with h5py.File(h5file, 'r') as f:
        if '/metadata/acquisition' in f:
            return '/metadata/acquisition'
        elif '/metadata/extraction' in f:
            return '/metadata/extraction'
        else:
            raise KeyError('acquisition metadata not found')


def h5_to_dict(h5file, path):
    '''
    Reads all contents from h5 and returns them in a nested dict object.

    Parameters
    ----------
    h5file (str): path to h5 file
    path (str): path to group within h5 file

    Returns
    -------
    ans (dict): dictionary of all h5 group contents
    '''

    ans = {}

    if type(h5file) is str:
        with h5py.File(h5file, 'r') as f:
            ans = h5_to_dict(f, path)
            return ans

    for key, item in h5file[path].items():
        if isinstance(item, h5py._hl.dataset.Dataset):
            ans[key] = item[...]
        elif isinstance(item, h5py._hl.group.Group):
<<<<<<< HEAD
            ans[key] = h5_to_dict(
                h5file, path + key + '/')
=======
            ans[key] = h5_to_dict(h5file, path + key + '/')
>>>>>>> a5228b79
    return ans

def set_dask_config(memory={'target': 0.8, 'spill': 0.9, 'pause': False, 'terminate': False}):
    memory = {f'distributed.worker.memory.{k}': v for k, v in memory.items()}
    dask.config.set(memory)


def set_dask_config(memory={'target': 0.85, 'spill': False, 'pause': False, 'terminate': 0.95}):
    memory = {f'distributed.worker.memory.{k}': v for k, v in memory.items()}
    dask.config.set(memory)
    dask.config.set({'optimization.fuse.ave-width': 5})


def initialize_dask(nworkers=50, processes=1, memory='4GB', cores=1,
<<<<<<< HEAD
                    wall_time='01:00:00', queue='debug', local_processes=False,
                    cluster_type='local', scheduler='distributed', timeout=10,
                    cache_path=os.path.join(pathlib.Path.home(), 'moseq2_pca'),
                    dashboard_port=':8787', data_size=1000000, gui=False, **kwargs):
=======
                    wall_time='01:00:00', queue='debug',
                    cluster_type='local', timeout=10,
                    cache_path=os.path.expanduser('~/moseq2_pca'),
                    dashboard_port='8787', data_size=None, **kwargs):
>>>>>>> a5228b79
    '''
    Initialize dask client, cluster, workers, etc.

    Parameters
    ----------
    nworkers (int): number of dask workers to initialize
    processes (int): number of processes per worker
    memory (str): amount of memory to allocate to dask cluster
    cores (int): number of cores to use.
    wall_time (str): amount of time to allow program to run
    queue (str): logging mode
    cluster_type (str): indicate what cluster to use
    scheduler (str): indicate what scheduler to use
    timeout (int): how many minutes to wait for workers to initialize
    cache_path (str or Pathlike): path to store cached data
    dashboard_port (str): port number to find dask statistics
    data_size (float): size of the dask array in number of bytes.
    kwargs: extra keyward arguments

    Returns
    -------
    client (dask Client): initialized Client
    cluster (dask Cluster): initialized Cluster
    workers (dask Workers): intialized workers or None if cluster_type = 'local'
    cache (dask Chest): initialized Chest (cache) object pointing to given cache path
    '''

    # only use distributed if we need it
    workers = None
    cache = None

<<<<<<< HEAD
    if isinstance(dashboard_port, str):
        if ':' != dashboard_port[0]:
            dashboard_port = f':{dashboard_port}'
    else:
        print('Using default dashboard address :8787')
        dashboard_port = ':8787'


    if cluster_type == 'local':
        warnings.simplefilter('ignore')

        cur_mem = psutil.virtual_memory().available * 0.8
        overhead = 1e9  # memory overhead for each worker; approximate

        # if we don't know the size of the dataset, fall back onto this
        if data_size is None:
            optimal_workers = (cur_mem // overhead) - 1
        else:
            # set optimal workers to handle incoming data
            optimal_workers = ((cur_mem - data_size) // overhead) - 1

        optimal_workers = int(max(1, optimal_workers))

        # set number of workers to optimal workers, or total number of CPUs
        # if there are fewer CPUs present than optimal workers
        nworkers = int(min(max(1, psutil.cpu_count() - 1), optimal_workers))
        memory = cur_mem
=======
    if cluster_type == 'local':
        cur_mem = psutil.virtual_memory().available * 0.8
        overhead = 1e9  # memory overhead for each worker; approximate

        # if we don't know the size of the dataset, fall back onto this
        if data_size is None:
            optimal_workers = int((cur_mem // overhead) - 1)
        else:
            # set optimal workers to handle incoming data
            optimal_workers = int(((cur_mem - data_size) // overhead) - 1)
        optimal_workers = max(1, optimal_workers)

        # set number of workers to optimal workers, or total number of CPUs
        # if there are fewer CPUs present than optimal workers
        nworkers = min(max(1, psutil.cpu_count() - 1), optimal_workers)
        memory = cur_mem / nworkers
>>>>>>> a5228b79

        # display some diagnostic info
        click.echo(f'Setting number of workers to: {nworkers}')
        click.echo(f'Overriding memory per worker to {round(memory / 1e9, 2)}GB')

<<<<<<< HEAD
        client = Client(processes=local_processes,
=======
        client = Client(processes=True,
>>>>>>> a5228b79
                        threads_per_worker=1,
                        memory_limit=memory,
                        n_workers=nworkers,
                        dashboard_address=dashboard_port,
<<<<<<< HEAD
                        local_dir=cache_path,
                        **kwargs)

=======
                        local_directory=cache_path,
                        **kwargs)
>>>>>>> a5228b79
        cluster = client.cluster

    elif cluster_type == 'slurm':

        cluster = SLURMCluster(processes=processes,
                               n_workers=nworkers,
                               cores=cores,
                               memory=memory,
                               queue=queue,
                               walltime=wall_time,
                               local_directory=cache_path,
                               dashboard_address=dashboard_port,
                               **kwargs)
<<<<<<< HEAD

=======
>>>>>>> a5228b79
        client = Client(cluster)
    else:
        raise NotImplementedError('Specified cluster not supported. Supported types are: "slurm", "local"')

    else:
        raise NotImplementedError('Specified cluster not supported. Supported types are: "slurm", "local"')

    if client is not None:

        client_info = client.scheduler_info()
        if 'services' in client_info.keys() and 'bokeh' in client_info['services'].keys():
            ip = client_info['address'].split('://')[1].split(':')[0]
            port = client_info['services']['bokeh']
            hostname = platform.node()
            click.echo(f'Web UI served at {ip}:{port} (if port forwarding use internal IP not localhost)')
            click.echo(f'Tunnel command:\n ssh -NL {port}:{ip}:{port} {hostname}')
            click.echo(f'Tunnel command (gcloud):\n gcloud compute ssh {hostname} -- -NL {port}:{ip}:{port}')

    if cluster_type == 'slurm':

        active_workers = len(client.scheduler_info()['workers'])
        start_time = time.time()
        with warnings.catch_warnings():
            warnings.simplefilter('ignore')
            pbar = tqdm(total=nworkers, desc="Intializing workers")

            elapsed_time = (time.time() - start_time) / 60

            while active_workers < nworkers and elapsed_time < timeout:
                tmp = len(client.scheduler_info()['workers'])
                if tmp - active_workers > 0:
                    pbar.update(tmp - active_workers)
                active_workers = tmp
                time.sleep(1)
                elapsed_time = (time.time() - start_time) / 60

            pbar.close()

    return client, cluster, workers, cache


@gen.coroutine
def shutdown_dask(scheduler, workers=None):
    '''
    Graceful shutdown dask scheduler.
    source: https://github.com/dask/distributed/issues/1703#issuecomment-361291492

    Parameters
    ----------
    scheduler (dask Scheduler): scheduler to shutdown.

    Returns
    -------
    None
    '''

    if workers == None:
        yield scheduler.retire_workers(workers=scheduler.workers, close_workers=True)
    else:
        yield scheduler.retire_workers(workers=workers, close_workers=True)
    yield scheduler.close()


def get_rps(frames, rps=600, normalize=True):
    '''
    Get random projections of frames.

    Parameters
    ----------
    frames (2D or 3D numpy array): Frames to get dimensions from.
    rps (int): Number of random projections.
    normalize (bool): indicates whether to normalize frames.

    Returns
    -------
    rproj (2D or 3D numpy array): Computed random projections with same shape as frames
    '''

    if frames.ndim == 3:
        use_frames = frames.reshape(-1, np.prod(frames.shape[1:]))
    elif frames.ndim == 2:
        use_frames = frames

    rproj = use_frames.dot(np.random.randn(use_frames.shape[1], rps).astype('float32'))

    if normalize:
        rproj = scipy.stats.zscore(scipy.stats.zscore(rproj).T)

    return rproj


# JM: commented out 9/4/2019, wasn't being used for anything!
# def get_rps_dask(frames, client=None, rps=600, chunk_size=5000, normalize=True):
#
#     rps = frames.dot(da.random.normal(0, 1,
#                                       size=(frames.shape[1], rps),
#                                       chunks=(chunk_size, -1)))
#     rps = scipy.stats.zscore(scipy.stats.zscore(rps).T)
#
#     if client is not None:
#         rps = client.scatter(rps)
#
#     return rps


def get_changepoints(scores, k=5, sigma=3, peak_height=.5, peak_neighbors=1, baseline=True, timestamps=None):
    '''
    Compute changepoints distribution and CP Curve.

    Parameters
    ----------
    scores (3D numpy array): nframes * r * c
    k (int): klags - Lag to use for derivative calculation.
    sigma (int): Standard deviation of gaussian smoothing filter.
    peak_height (float): user-defined peak Changepoint length.
    peak_neighbors (int): number of peaks in the CP curve.
    baseline (bool): normalize data.
    timestamps (array): loaded timestamps.

    Returns
    -------
    cps (2D numpy array): array of values for CP curve
    normed_df (1D numpy array): array of values for bar plot
    '''

    if type(k) is not int:
        k = int(k)

    if type(peak_neighbors) is not int:
        peak_neighbors = int(peak_neighbors)

    normed_df = deepcopy(scores)
    nanidx = np.isnan(normed_df)
    normed_df[nanidx] = 0

    if sigma is not None and sigma > 0:
        for i in range(scores.shape[0]):
            normed_df[i, :] = gauss_smooth(normed_df[i, :], sigma)

    normed_df[:, k // 2:-k // 2] = (normed_df[:, k:] - normed_df[:, :-k])**2

    normed_df[nanidx] = np.nan
    normed_df[:, :int(6 * sigma)] = np.nan
    normed_df[:, -int(6 * sigma):] = np.nan

    with warnings.catch_warnings():
        warnings.simplefilter("ignore", category=RuntimeWarning)
        normed_df = np.nanmean(normed_df, axis=0)

        if baseline:
            normed_df -= np.nanmin(normed_df)

        if timestamps is not None:
            normed_df, _, _ = insert_nans(
                timestamps, normed_df, fps=np.round(1 / np.mean(np.diff(timestamps))).astype('int'))

        normed_df = np.squeeze(normed_df)
        cps = scipy.signal.argrelextrema(
            normed_df, np.greater, order=peak_neighbors)[0]
        cps = cps[np.argwhere(normed_df[cps] > peak_height)]

    return cps, normed_df<|MERGE_RESOLUTION|>--- conflicted
+++ resolved
@@ -381,17 +381,8 @@
         if isinstance(item, h5py._hl.dataset.Dataset):
             ans[key] = item[...]
         elif isinstance(item, h5py._hl.group.Group):
-<<<<<<< HEAD
-            ans[key] = h5_to_dict(
-                h5file, path + key + '/')
-=======
             ans[key] = h5_to_dict(h5file, path + key + '/')
->>>>>>> a5228b79
     return ans
-
-def set_dask_config(memory={'target': 0.8, 'spill': 0.9, 'pause': False, 'terminate': False}):
-    memory = {f'distributed.worker.memory.{k}': v for k, v in memory.items()}
-    dask.config.set(memory)
 
 
 def set_dask_config(memory={'target': 0.85, 'spill': False, 'pause': False, 'terminate': 0.95}):
@@ -401,17 +392,10 @@
 
 
 def initialize_dask(nworkers=50, processes=1, memory='4GB', cores=1,
-<<<<<<< HEAD
                     wall_time='01:00:00', queue='debug', local_processes=False,
-                    cluster_type='local', scheduler='distributed', timeout=10,
-                    cache_path=os.path.join(pathlib.Path.home(), 'moseq2_pca'),
-                    dashboard_port=':8787', data_size=1000000, gui=False, **kwargs):
-=======
-                    wall_time='01:00:00', queue='debug',
                     cluster_type='local', timeout=10,
                     cache_path=os.path.expanduser('~/moseq2_pca'),
                     dashboard_port='8787', data_size=None, **kwargs):
->>>>>>> a5228b79
     '''
     Initialize dask client, cluster, workers, etc.
 
@@ -443,7 +427,6 @@
     workers = None
     cache = None
 
-<<<<<<< HEAD
     if isinstance(dashboard_port, str):
         if ':' != dashboard_port[0]:
             dashboard_port = f':{dashboard_port}'
@@ -465,52 +448,24 @@
             # set optimal workers to handle incoming data
             optimal_workers = ((cur_mem - data_size) // overhead) - 1
 
-        optimal_workers = int(max(1, optimal_workers))
+        optimal_workers = max(1, optimal_workers)
 
         # set number of workers to optimal workers, or total number of CPUs
         # if there are fewer CPUs present than optimal workers
         nworkers = int(min(max(1, psutil.cpu_count() - 1), optimal_workers))
         memory = cur_mem
-=======
-    if cluster_type == 'local':
-        cur_mem = psutil.virtual_memory().available * 0.8
-        overhead = 1e9  # memory overhead for each worker; approximate
-
-        # if we don't know the size of the dataset, fall back onto this
-        if data_size is None:
-            optimal_workers = int((cur_mem // overhead) - 1)
-        else:
-            # set optimal workers to handle incoming data
-            optimal_workers = int(((cur_mem - data_size) // overhead) - 1)
-        optimal_workers = max(1, optimal_workers)
-
-        # set number of workers to optimal workers, or total number of CPUs
-        # if there are fewer CPUs present than optimal workers
-        nworkers = min(max(1, psutil.cpu_count() - 1), optimal_workers)
-        memory = cur_mem / nworkers
->>>>>>> a5228b79
 
         # display some diagnostic info
         click.echo(f'Setting number of workers to: {nworkers}')
         click.echo(f'Overriding memory per worker to {round(memory / 1e9, 2)}GB')
 
-<<<<<<< HEAD
         client = Client(processes=local_processes,
-=======
-        client = Client(processes=True,
->>>>>>> a5228b79
                         threads_per_worker=1,
                         memory_limit=memory,
                         n_workers=nworkers,
                         dashboard_address=dashboard_port,
-<<<<<<< HEAD
-                        local_dir=cache_path,
-                        **kwargs)
-
-=======
                         local_directory=cache_path,
                         **kwargs)
->>>>>>> a5228b79
         cluster = client.cluster
 
     elif cluster_type == 'slurm':
@@ -524,14 +479,7 @@
                                local_directory=cache_path,
                                dashboard_address=dashboard_port,
                                **kwargs)
-<<<<<<< HEAD
-
-=======
->>>>>>> a5228b79
         client = Client(cluster)
-    else:
-        raise NotImplementedError('Specified cluster not supported. Supported types are: "slurm", "local"')
-
     else:
         raise NotImplementedError('Specified cluster not supported. Supported types are: "slurm", "local"')
 
