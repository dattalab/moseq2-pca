--- conflicted
+++ resolved
@@ -327,29 +327,8 @@
 
                 frames = frames.reshape(-1, frames.shape[1] * frames.shape[2])
 
-<<<<<<< HEAD
                 timestamps = get_timestamps(f, frames, fps)
                 copy_metadatas_to_scores(f, f_scores, uuid)
-
-=======
-                if '/timestamps' in f:
-                    # h5 format post v0.1.3
-                    timestamps = f['/timestamps'][()] / 1000.0
-                elif '/metadata/timestamps' in f:
-                    # h5 format pre v0.1.3
-                    timestamps = f['/metadata/timestamps'][()] / 1000.0
-                else:
-                    timestamps = np.arange(frames.shape[0]) / fps
-
-                if '/metadata/acquisition' in f:
-                    # h5 format post v0.1.3
-                    metadata_name = 'metadata/{}'.format(uuid)
-                    f.copy('/metadata/acquisition', f_scores, name=metadata_name)
-                elif '/metadata/extraction' in f:
-                    # h5 format pre v0.1.3
-                    metadata_name = 'metadata/{}'.format(uuid)
-                    f.copy('/metadata/extraction', f_scores, name=metadata_name)
->>>>>>> c3371e98
 
             scores = frames.dot(pca_components.T)
 
@@ -464,28 +443,8 @@
                 file_idx = keys.index(future.key)
 
                 with h5py.File(h5s_batch[file_idx], mode='r') as f:
-<<<<<<< HEAD
                     timestamps = get_timestamps(f, frames, fps)
                     copy_metadatas_to_scores(f, f_scores, uuids_batch[file_idx])
-=======
-                    if '/timestamps' in f:
-                        # h5 format post v0.1.3
-                        timestamps = f['/timestamps'][()] / 1000.0
-                    elif '/metadata/timestamps' in f:
-                        # h5 format pre v0.1.3
-                        timestamps = f['/metadata/timestamps'][()] / 1000.0
-                    else:
-                        timestamps = np.arange(frames.shape[0]) / fps
-
-                    if '/metadata/acquisition' in f:
-                        # h5 format post v0.1.3
-                        metadata_name = 'metadata/{}'.format(uuids_batch[file_idx])
-                        f.copy('/metadata/acquisition', f_scores, name=metadata_name)
-                    elif '/metadata/extraction' in f:
-                        # h5 format pre v0.1.3
-                        metadata_name = 'metadata/{}'.format(uuids_batch[file_idx])
-                        f.copy('/metadata/extraction', f_scores, name=metadata_name)
->>>>>>> c3371e98
 
                 scores, score_idx, _ = insert_nans(data=result, timestamps=timestamps,
                                                    fps=np.round(1 / np.mean(np.diff(timestamps))).astype('int'))
@@ -540,18 +499,7 @@
             dset = h5py.File(h5, mode='r')[h5_path][()]
             frames = da.from_array(dset, chunks=(chunk_size, -1, -1)).astype('float32')
 
-<<<<<<< HEAD
             timestamps = get_timestamps(f, frames, fps)
-=======
-            if '/timestamps' in f:
-                # h5 format post v0.1.3
-                timestamps = f['/timestamps'][()] / 1000.0
-            elif '/metadata/timestamps' in f:
-                # h5 format pre v0.1.3
-                timestamps = f['/metadata/timestamps'][()] / 1000.0
-            else:
-                timestamps = np.arange(frames.shape[0]) / fps
->>>>>>> c3371e98
 
         if missing_data and pca_scores is None:
             raise RuntimeError("Need to compute PC scores to impute missing data")
