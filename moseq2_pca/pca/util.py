--- conflicted
+++ resolved
@@ -329,11 +329,7 @@
 
 def get_changepoints_dask(changepoint_params, pca_components, h5s, yamls,
                           save_file, chunk_size, mask_params, missing_data,
-<<<<<<< HEAD
                           client, fps=30, pca_scores=None, progress_bar=False, gui=False):
-=======
-                          client, fps=30, pca_scores=None, progress_bar=False):
->>>>>>> 9cd8a41d
 
     futures = []
     uuids = []
@@ -413,11 +409,8 @@
             uuids_batch = uuids[i:i+batch_size]
             keys = [tmp.key for tmp in futures_batch]
             batch_count += 1
-<<<<<<< HEAD
+
             if gui == True:
-=======
-            try:
->>>>>>> 9cd8a41d
                 for future, result in tqdm.tqdm_notebook(as_completed(futures_batch, with_results=True), total=len(futures_batch),
                                                 desc="Collecting results (batch {}/{})".format(batch_count, total_batches)):
 
@@ -428,11 +421,7 @@
                                              dtype='float32', compression='gzip')
                         f_cps.create_dataset('cps/{}'.format(uuids_batch[file_idx]), data=result[0] / fps,
                                              dtype='float32', compression='gzip')
-<<<<<<< HEAD
             else:
-=======
-            except:
->>>>>>> 9cd8a41d
                 for future, result in tqdm.tqdm(as_completed(futures_batch, with_results=True),
                                                 total=len(futures_batch),
                                                 desc="Collecting results (batch {}/{})".format(batch_count,
