--- conflicted
+++ resolved
@@ -33,20 +33,6 @@
     assert(os.path.exists(outputfile) == True)
     os.remove(outputfile)
     assert (result.exit_code == 0)
-<<<<<<< HEAD
-
-# DEPRECATED
-'''
-def test_add_groups():
-    index_filepath = 'tests/test_files/test_index.yaml'
-    pca_filepath = 'tests/test_files/test_scores.h5'
-
-    runner = CliRunner()
-    result = runner.invoke(add_groups, [index_filepath, pca_filepath])
-
-    assert (result.exit_code == 0)
-'''
-=======
     
 # def test_add_groups():
 #     index_filepath = 'tests/test_files/test_index.yaml'
@@ -56,7 +42,6 @@
 #     result = runner.invoke(add_groups, [index_filepath, pca_filepath])
 #
 #     assert (result.exit_code == 0)
->>>>>>> c1038793
 
 def test_train_pca():
     temp_dir = 'tests/test_files/'
@@ -350,7 +335,6 @@
                        '--fps', 30,
                        '--memory', '5GB',
                        '--visualize-results', True]
-<<<<<<< HEAD
 
     runner = CliRunner()
 
@@ -358,22 +342,8 @@
                       cc_params_local,
                       catch_exceptions=True)
 
-
-    assert (os.path.exists(os.path.join(temp_dir, '_pca') == True))
-    assert result.exit_code == 0
-
-    shutil.rmtree('tests/test_files/_pca')
-=======
-
-    runner = CliRunner()
-
-    result = runner.invoke(compute_changepoints,
-                      cc_params_local,
-                      catch_exceptions=True)
-
     print('changing test to fit newer moseq requirements.')
     #assert (os.path.exists(os.path.join(temp_dir, '_pca') == True))
     #assert result.exit_code == 0
 
-    #shutil.rmtree('tests/test_files/_pca')
->>>>>>> c1038793
+    #shutil.rmtree('tests/test_files/_pca')